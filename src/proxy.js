--- conflicted
+++ resolved
@@ -23,38 +23,25 @@
   
   if ( typeof require === 'function' ) {
     XS = require( './xs.js' ).XS;
-<<<<<<< HEAD
-    require( './connection.js' );
+    require( './fork.js' );
     require( './broadcaster.js');
     l8 = require( 'l8/lib/l8.js' );
     require( 'l8/lib/actor.js' );
-=======
-    require( './fork.js' )
-    l8 = require( 'l8/lib/l8.js' )
-    require( 'l8/lib/actor.js' )
->>>>>>> f85dc2de
+
   } else {
     XS = exports.XS;
     l8 = exports.l8;
   }
-<<<<<<< HEAD
+
   XS.l8 = l8;
   
   var log         = XS.log
     , subclass    = XS.subclass
     , extend      = XS.extend
-    , Connection  = XS.Connection
+    , Connection  = XS.Fork
     , Set         = XS.Set
     , Broadcaster = XS.Broadcaster
-=======
-  XS.l8 = l8
-  
-  var log      = XS.log
-    , subclass = XS.subclass
-    , extend   = XS.extend
-    , Fork     = XS.Fork
-    , Set      = XS.Set
->>>>>>> f85dc2de
+
   ;
   
   /* --------------------------------------------------------------------------
@@ -66,74 +53,10 @@
   function ug( m ) {
     log( "xs proxy, " + m );
   } // ug()
-<<<<<<< HEAD
   
   var mand = l8.mand;
   var bug  = ug; // de&&bug or de&&ug
 
-=======
-
-
-  /* --------------------------------------------------------------------------
-     .broadcaster( options )
-     A broadcaster has one or many sources and will forward all operations from
-     these sources to its downsteam forks. It is state less.
-     
-     Usage:
-       var b = a_source.broadcaster();
-       b.from( additional_source)
-       b.to( destination1)
-       b.to( destination2)
-     
-     ToDo: move this to fork.js
-  */
-  
-  function Broadcaster( sources, options ) {
-    Fork.call( this, options );
-    // Make x.connect( broadcaster) invalid, please use broadcast.from( x)
-    this.source = this;
-    this.sources = sources || [];
-    var big_a = this.get();
-    this.add( big_a );
-    return this;
-  }
-  
-  Fork.subclass( "broadcaster", Broadcaster, {
-    factory: function( options ){ return new Broadcaster( [this] ); },
-    get: function(){
-      var sources = this.sources;
-      var all_get = [];
-      for( var source in sources ){
-        source = sources[source];
-        all_get = all_get.push( source.get() );
-      }
-      var big_a = Array.prototype.concat.apply( [], all_get);
-      return big_a;
-    },
-    from: function( source ) {
-      this.sources.push( source );
-      this.add( source.get() );
-      return this;
-    },
-    not_from: function( source ) {
-      var new_sources = [];
-      var sources     = this.sources;
-      var len         = sources.length;
-      for ( var ii = 0, item ; ii < len ; ii++ ) {
-        item = sources[ ii ];
-        if ( item !== source) { new_sources.push( item ) }
-        break;
-      }
-      this.sources = new_sources;
-      return this;
-    },
-    to:     function( target  ) { return this.connect( target);              },
-    not_to: function( target  ) { return this.disconnect( target);           },
-    add:    function( objects ) { return this.forks_add(    objects ); },
-    remove: function( objects ) { return this.forks_remove( objects ); },
-    update: function( objects ) { return this.forks_update( objects ); },
-  } );
->>>>>>> f85dc2de
 
   /* --------------------------------------------------------------------------
      .proxy( system_wide_name, options )
@@ -192,7 +115,7 @@
   
   function Proxy( source, name, options ) {
     
-    Fork.call( this, options );
+    Connection.call( this, options );
     this.name = name || source.name;
     
     de&&mand( name.indexOf( "?" ) === -1 );
@@ -239,7 +162,7 @@
   } // Proxy()
   
   
-  Fork.subclass( "proxy", Proxy, {
+  Connection.subclass( "proxy", Proxy, {
     
     factory: function( name, options ) {
       // XS.void.proxy() usage, consumer side
@@ -253,27 +176,7 @@
       return new Proxy( this, name, options );
     }, // factory()
     
-<<<<<<< HEAD
     toString: function(){ return "Proxy/" + this.name; },
-=======
-    connect: function( subscriber ) {
-      this.contact();
-      var result = Fork.prototype.connect.call( this, subscriber );
-      // Handle case where messages were received before .connect() is called
-      if ( this.receiveQueue.length
-      &&  !this.handlingQueues
-      &&  !this.queueHandlingScheduled
-      ) {
-        this.queueHandlingScheduled = true;
-        var that = this;
-        l8.nextTick( function(){
-          that.queueHandlingScheduled = false;
-          that.handleQueues();
-        } )
-      }
-      return result
-    }, // connect()
->>>>>>> f85dc2de
     
     // The content of a source proxy is the content of its source
     // The content of a target proxy is always empty.
@@ -396,7 +299,6 @@
         de&&mand( this.source === this );
         something = true;
         switch ( action.name ) {
-<<<<<<< HEAD
         case 'contact' : /* dummy message clients send once */      break;
         case 'bulk'    :
           var actions = action.objects;
@@ -408,14 +310,8 @@
         break;
         case 'subscribe' : this.send( action );                       break;
         case 'add'       : this.connections_add(    action.objects ); break;
-        case 'remove'    : this.connections_remove( action.objects ); break;
+        case 'remove'    : this.connections_add(    action.objects ); break;
         case 'update'    : this.connections_update( action.objects ); break;
-=======
-        case 'contact' :                                            break;
-        case 'add'     : this.forks_add   ( action.objects ); break;
-        case 'remove'  : this.forks_remove( action.objects ); break;
-        case 'update'  : this.forks_update( action.objects ); break;
->>>>>>> f85dc2de
         default:
           log( "Unknown action: " + action.name + ", proxy: " + this.name );
         }
@@ -811,7 +707,7 @@
   */
   
   function Publisher( source, name, options ) {
-    Fork.call( this, options );
+    Connection.call( this, options );
     this.name = name || source.name;
     // Create a fake proxy so that remote subscribers can subscribe.
     // When relay actor receives a subscription msg, it calls This.receive()
@@ -821,7 +717,7 @@
     return this;
   } // Publisher()
 
-  Fork.broadcaster.subclass( "publisher", Publisher, {
+  Connection.broadcaster.subclass( "publisher", Publisher, {
     
     factory: function( name, options ) {
       var factory = options && options.factory;
@@ -932,7 +828,7 @@
   Proxy.AllRemotePublishers = new XS.Set();
   
   function Subscriber( publisher, options ){
-<<<<<<< HEAD
+
     Connection.call( this, options );
     this.filter = this.options.filter;
     this.stage  = this.options.stage || l8.stage( "local" );
@@ -944,20 +840,6 @@
       this.name = publisher.name;
       publisher.connect( this );
       return this;
-=======
-    Fork.call( this, options );
-    // If remote subscriber
-    if ( typeof publisher === 'string' ){
-      var name  = "pub/sub." + publisher;
-      publisher = Proxy.lookup( name );
-      if ( !publisher ) {
-        // Create a new proxy to talk to the remote publisher
-        publisher = Proxy.AllRemotePublishers.proxy( name );
-      }
-      // Create a new proxy to let the remote publisher talk to this subscriber
-      this.proxy( name + "/" + Proxy.NextSubscriberId++ );
-      publisher.send( [ { name: "subscribe", filter: options.filter } ] );
->>>>>>> f85dc2de
     }
     
     // If remote subscriber, we need to use a proxy object, dynamic
@@ -992,7 +874,6 @@
     return this;
   } // Subscriber()
   
-<<<<<<< HEAD
   Connection.broadcaster.subclass( "subscriber", Subscriber, {
     
     factory: function( p1, p2 ){
@@ -1030,12 +911,7 @@
     }
     
   } ); // subscriber
-=======
-  Fork.broadcaster.subclass( "subscriber", Subscriber, {
-    factory: function( options ){ return new Subscriber( this, options); }
-  } )
->>>>>>> f85dc2de
-  
+
   
   /* --------------------------------------------------------------------------
      .tracer( options )
@@ -1051,7 +927,7 @@
   */
 
   function Tracer( source, options ) {
-    Fork.call( this, options );
+    Connection.call( this, options );
     // new tracer depends on source object and get notified of changes to it
     source.connect( this );
     this.log = options.log || log;
@@ -1059,7 +935,7 @@
     return this;
   } // Tracer()
 
-  Fork.subclass( "tracer", Tracer, {
+  Connection.subclass( "tracer", Tracer, {
     factory: function( options ){ return new Tracer( this, options ) },
     toString: function() { return "Tracer/" + this.name; },
     add: function( objects ) {
@@ -1078,10 +954,7 @@
     } // trace()
   } ); // Tracer instance methods
   
-<<<<<<< HEAD
-  
-=======
->>>>>>> f85dc2de
+
   /* --------------------------------------------------------------------------
      module exports
   */
